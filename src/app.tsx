--- conflicted
+++ resolved
@@ -1,154 +1,3 @@
-<<<<<<< HEAD
-import React, { useState, useEffect, useRef } from 'react';
-import { invoke } from '@tauri-apps/api/tauri';
-import './App.css';
-
-interface Agent {
-  id: string;
-  name: string;
-  specialization: string;
-  personality: string;
-  instructions: string;
-  created_at: string;
-}
-
-interface Message {
-  id: string;
-  agent_id: string;
-  role: 'user' | 'assistant';
-  content: string;
-  timestamp: string;
-}
-
-interface SystemStatus {
-  ollama: 'online' | 'offline' | 'unknown';
-  chromadb: 'online' | 'offline' | 'unknown';
-}
-
-function App() {
-  // Core state
-  const [currentTab, setCurrentTab] = useState('chat');
-  const [agents, setAgents] = useState<Agent[]>([]);
-  const [currentAgent, setCurrentAgent] = useState<Agent | null>(null);
-  const [messages, setMessages] = useState<Message[]>([]);
-  const [inputMessage, setInputMessage] = useState('');
-  const [isLoading, setIsLoading] = useState(false);
-  const [isFirstTime, setIsFirstTime] = useState(true);
-  const [showAgentModal, setShowAgentModal] = useState(false);
-  const [isTyping, setIsTyping] = useState(false);
-  const [systemStatus, setSystemStatus] = useState<SystemStatus>({
-    ollama: 'unknown',
-    chromadb: 'unknown'
-  });
-
-  // Agent switching state
-  const [isSwitchingAgent, setIsSwitchingAgent] = useState(false);
-  const [switchError, setSwitchError] = useState<string | null>(null);
-
-  // Agent creation state
-  const [newAgent, setNewAgent] = useState({
-    name: '',
-    specialization: 'general',
-    personality: 'helpful',
-    instructions: ''
-  });
-
-  const messagesEndRef = useRef<HTMLDivElement>(null);
-  const inputRef = useRef<HTMLTextAreaElement>(null);
-
-  // Scroll to bottom of messages
-  const scrollToBottom = () => {
-    messagesEndRef.current?.scrollIntoView({ behavior: 'smooth' });
-  };
-
-  useEffect(() => {
-    scrollToBottom();
-  }, [messages]);
-
-  // Initialize app
-  useEffect(() => {
-    initializeApp();
-    checkSystemStatus();
-  }, []);
-
-  const initializeApp = async () => {
-    try {
-      setIsLoading(true);
-      const existingAgents = await invoke<Agent[]>('get_agents');
-      
-      if (existingAgents && existingAgents.length > 0) {
-        setAgents(existingAgents);
-        setIsFirstTime(false);
-        // Load the first agent by default
-        await switchToAgent(existingAgents[0], false);
-      } else {
-        setIsFirstTime(true);
-      }
-    } catch (error) {
-      console.error('Failed to initialize app:', error);
-      setIsFirstTime(true);
-    } finally {
-      setIsLoading(false);
-    }
-  };
-
-  const checkSystemStatus = async () => {
-    try {
-      const status = await invoke<SystemStatus>('check_system_status');
-      setSystemStatus(status);
-    } catch (error) {
-      console.error('Failed to check system status:', error);
-      setSystemStatus({ ollama: 'offline', chromadb: 'offline' });
-    }
-  };
-
-  // FIXED: Improved agent switching with proper error handling and state management
-  const switchToAgent = async (agent: Agent, showLoading = true) => {
-    if (isSwitchingAgent || currentAgent?.id === agent.id) {
-      return; // Prevent double-switching or switching to same agent
-    }
-
-    try {
-      if (showLoading) {
-        setIsSwitchingAgent(true);
-      }
-      setSwitchError(null);
-      
-      // Clear current state first
-      setMessages([]);
-      setInputMessage('');
-      setIsTyping(false);
-
-      console.log(`Switching to agent: ${agent.name} (${agent.id})`);
-      
-      // Set current agent immediately to update UI
-      setCurrentAgent(agent);
-      
-      // Load agent's message history
-      const agentMessages = await invoke<Message[]>('get_agent_messages', {
-        agentId: agent.id
-      });
-      
-      console.log(`Loaded ${agentMessages.length} messages for agent ${agent.name}`);
-      setMessages(agentMessages || []);
-      
-    } catch (error) {
-      console.error('Failed to switch agent:', error);
-      setSwitchError(`Failed to switch to ${agent.name}. Please try again.`);
-      
-      // Reset to a known good state
-      setMessages([]);
-      setCurrentAgent(null);
-    } finally {
-      setIsSwitchingAgent(false);
-    }
-  };
-
-  const createAgent = async () => {
-    if (!newAgent.name.trim()) {
-      alert('Please enter an agent name');
-      return;
-=======
 import React, { useState, useEffect } from 'react';
 import './App.css';
 
@@ -186,495 +35,11 @@
       setCurrentView('welcome');
     } else if (currentView === 'welcome' && agents.length > 0) {
       setCurrentView('chat');
->>>>>>> a5ca5a8a
     }
   }, [agents.length, currentView]);
 
   const handleCreateAgent = async (agent: Agent) => {
     try {
-<<<<<<< HEAD
-      setIsLoading(true);
-      
-      const agent = await invoke<Agent>('create_agent', {
-        name: newAgent.name.trim(),
-        specialization: newAgent.specialization,
-        personality: newAgent.personality,
-        instructions: newAgent.instructions.trim() || `I am ${newAgent.name}, a ${newAgent.personality} AI assistant specializing in ${newAgent.specialization}. How can I help you today?`
-      });
-
-      // Update agents list
-      const updatedAgents = [...agents, agent];
-      setAgents(updatedAgents);
-      setIsFirstTime(false);
-      
-      // Switch to new agent
-      await switchToAgent(agent);
-      
-      // Close modal and reset form
-      setShowAgentModal(false);
-      setNewAgent({
-        name: '',
-        specialization: 'general',
-        personality: 'helpful',
-        instructions: ''
-      });
-
-      console.log('Created and switched to new agent:', agent.name);
-    } catch (error) {
-      console.error('Failed to create agent:', error);
-      alert('Failed to create agent. Please try again.');
-    } finally {
-      setIsLoading(false);
-    }
-  };
-
-  const sendMessage = async () => {
-    if (!inputMessage.trim() || isLoading || !currentAgent) return;
-
-    const userMessage = inputMessage.trim();
-    setInputMessage('');
-    setIsLoading(true);
-    setIsTyping(true);
-
-    // Add user message to UI immediately
-    const newUserMessage: Message = {
-      id: `user-${Date.now()}`,
-      agent_id: currentAgent.id,
-      role: 'user',
-      content: userMessage,
-      timestamp: new Date().toISOString(),
-    };
-
-    setMessages(prev => [...prev, newUserMessage]);
-
-    try {
-      const response = await invoke<string>('send_message', {
-        agentId: currentAgent.id,
-        message: userMessage,
-      });
-
-      // Add assistant response
-      const assistantMessage: Message = {
-        id: `assistant-${Date.now()}`,
-        agent_id: currentAgent.id,
-        role: 'assistant',
-        content: response,
-        timestamp: new Date().toISOString(),
-      };
-
-      setMessages(prev => [...prev, assistantMessage]);
-    } catch (error) {
-      console.error('Failed to send message:', error);
-      
-      // Add error message
-      const errorMessage: Message = {
-        id: `error-${Date.now()}`,
-        agent_id: currentAgent.id,
-        role: 'assistant',
-        content: 'Sorry, I encountered an error. Please check that Ollama is running and try again.',
-        timestamp: new Date().toISOString(),
-      };
-
-      setMessages(prev => [...prev, errorMessage]);
-    } finally {
-      setIsLoading(false);
-      setIsTyping(false);
-    }
-  };
-
-  const handleKeyPress = (e: React.KeyboardEvent) => {
-    if (e.key === 'Enter' && !e.shiftKey) {
-      e.preventDefault();
-      sendMessage();
-    }
-  };
-
-  // FIXED: Better error display and loading states
-  const renderAgentSelector = () => {
-    if (agents.length === 0) return null;
-
-    return (
-      <div className="agent-selector">
-        <select 
-          value={currentAgent?.id || ''} 
-          onChange={(e) => {
-            const selectedAgent = agents.find(a => a.id === e.target.value);
-            if (selectedAgent) {
-              switchToAgent(selectedAgent);
-            }
-          }}
-          disabled={isSwitchingAgent || isLoading}
-          className="agent-dropdown"
-        >
-          {!currentAgent && <option value="">Select an agent...</option>}
-          {agents.map(agent => (
-            <option key={agent.id} value={agent.id}>
-              {agent.name} ({agent.specialization})
-            </option>
-          ))}
-        </select>
-        
-        <button 
-          onClick={() => setShowAgentModal(true)}
-          className="create-agent-btn"
-          disabled={isSwitchingAgent || isLoading}
-        >
-          + New Agent
-        </button>
-        
-        {/* Show switching status */}
-        {isSwitchingAgent && (
-          <span className="switching-status">Switching agents...</span>
-        )}
-        
-        {/* Show switch error */}
-        {switchError && (
-          <span className="switch-error" onClick={() => setSwitchError(null)}>
-            {switchError} ✕
-          </span>
-        )}
-      </div>
-    );
-  };
-
-  const getStatusColor = (status: string) => {
-    switch (status) {
-      case 'online': return '#22c55e';
-      case 'offline': return '#ef4444';
-      default: return '#a855f7';
-    }
-  };
-
-  const getStatusText = (status: string) => {
-    switch (status) {
-      case 'online': return 'Online';
-      case 'offline': return 'Offline';
-      default: return 'Unknown';
-    }
-  };
-
-  // Welcome screen for first-time users
-  if (isFirstTime && !isLoading) {
-    return (
-      <div className="app">
-        <div className="welcome-screen">
-          <div className="welcome-content">
-            <h1>Welcome to LocalMind!</h1>
-            <p>Create your first AI agent to get started. Each agent can have its own personality and specialization.</p>
-            <button 
-              onClick={() => setShowAgentModal(true)}
-              className="primary-action"
-            >
-              Create Your First Agent
-            </button>
-          </div>
-        </div>
-        {renderAgentCreationModal()}
-      </div>
-    );
-  }
-
-  // FIXED: Better loading state handling
-  if (isLoading && !currentAgent) {
-    return (
-      <div className="app">
-        <div className="loading-screen">
-          <div className="loading-content">
-            <div className="loading-spinner"></div>
-            <h2>Loading LocalMind...</h2>
-            <p>Setting up your AI agents...</p>
-          </div>
-        </div>
-      </div>
-    );
-  }
-
-  // Agent creation modal
-  function renderAgentCreationModal() {
-    if (!showAgentModal) return null;
-
-    return (
-      <div className="modal-overlay" onClick={() => setShowAgentModal(false)}>
-        <div className="modal-content" onClick={(e) => e.stopPropagation()}>
-          <div className="modal-header">
-            <h2>Create New Agent</h2>
-            <button 
-              onClick={() => setShowAgentModal(false)}
-              className="modal-close"
-            >
-              ✕
-            </button>
-          </div>
-          
-          <div className="modal-body">
-            <div className="form-group">
-              <label>Agent Name</label>
-              <input
-                type="text"
-                value={newAgent.name}
-                onChange={(e) => setNewAgent({...newAgent, name: e.target.value})}
-                placeholder="e.g., WorkBot, CodeMaster, ResearchPal"
-                className="form-input"
-              />
-            </div>
-
-            <div className="form-group">
-              <label>Specialization</label>
-              <select
-                value={newAgent.specialization}
-                onChange={(e) => setNewAgent({...newAgent, specialization: e.target.value})}
-                className="form-select"
-              >
-                <option value="general">General Assistant</option>
-                <option value="professional">Professional/Business</option>
-                <option value="coding">Programming & Development</option>
-                <option value="research">Research & Analysis</option>
-                <option value="writing">Writing & Content</option>
-                <option value="creative">Creative & Design</option>
-                <option value="education">Education & Learning</option>
-                <option value="health">Health & Wellness</option>
-              </select>
-            </div>
-
-            <div className="form-group">
-              <label>Personality</label>
-              <select
-                value={newAgent.personality}
-                onChange={(e) => setNewAgent({...newAgent, personality: e.target.value})}
-                className="form-select"
-              >
-                <option value="helpful">Helpful & Supportive</option>
-                <option value="professional">Professional & Formal</option>
-                <option value="friendly">Friendly & Casual</option>
-                <option value="analytical">Analytical & Precise</option>
-                <option value="creative">Creative & Imaginative</option>
-                <option value="enthusiastic">Enthusiastic & Energetic</option>
-              </select>
-            </div>
-
-            <div className="form-group">
-              <label>Custom Instructions (Optional)</label>
-              <textarea
-                value={newAgent.instructions}
-                onChange={(e) => setNewAgent({...newAgent, instructions: e.target.value})}
-                placeholder="Any specific instructions for how this agent should behave..."
-                className="form-textarea"
-                rows={3}
-              />
-            </div>
-          </div>
-
-          <div className="modal-footer">
-            <button 
-              onClick={() => setShowAgentModal(false)}
-              className="secondary-action"
-              disabled={isLoading}
-            >
-              Cancel
-            </button>
-            <button 
-              onClick={createAgent}
-              className="primary-action"
-              disabled={isLoading || !newAgent.name.trim()}
-            >
-              {isLoading ? 'Creating...' : 'Create Agent'}
-            </button>
-          </div>
-        </div>
-      </div>
-    );
-  }
-
-  return (
-    <div className="app">
-      {/* Header */}
-      <header className="app-header">
-        <div className="header-left">
-          <h1>LocalMind AI Agent</h1>
-          {renderAgentSelector()}
-        </div>
-        
-        <div className="status-indicators">
-          <div 
-            className={`status ${systemStatus.ollama}`}
-            style={{ '--status-color': getStatusColor(systemStatus.ollama) } as React.CSSProperties}
-          >
-            Ollama: {getStatusText(systemStatus.ollama)}
-          </div>
-          <div 
-            className={`status ${systemStatus.chromadb}`}
-            style={{ '--status-color': getStatusColor(systemStatus.chromadb) } as React.CSSProperties}
-          >
-            ChromaDB: {getStatusText(systemStatus.chromadb)}
-          </div>
-        </div>
-      </header>
-
-      {/* Navigation */}
-      <nav className="tab-navigation">
-        <button 
-          className={currentTab === 'chat' ? 'active' : ''}
-          onClick={() => setCurrentTab('chat')}
-        >
-          💬 Chat
-        </button>
-        <button 
-          className={currentTab === 'documents' ? 'active' : ''}
-          onClick={() => setCurrentTab('documents')}
-        >
-          📄 Documents
-        </button>
-        <button 
-          className={currentTab === 'transfer' ? 'active' : ''}
-          onClick={() => setCurrentTab('transfer')}
-        >
-          🔄 Transfer
-        </button>
-        <button 
-          className={currentTab === 'system' ? 'active' : ''}
-          onClick={() => setCurrentTab('system')}
-        >
-          ⚙️ System
-        </button>
-      </nav>
-
-      {/* Main Content */}
-      <main className="main-content">
-        {currentTab === 'chat' && (
-          <div className="chat-container">
-            {/* FIXED: Better loading and error states */}
-            {isSwitchingAgent ? (
-              <div className="switching-overlay">
-                <div className="switching-content">
-                  <div className="loading-spinner"></div>
-                  <h3>Switching to {currentAgent?.name || 'agent'}...</h3>
-                  <p>Loading conversation history...</p>
-                </div>
-              </div>
-            ) : (
-              <>
-                <div className="messages">
-                  {currentAgent && messages.length === 0 && !isLoading && (
-                    <div className="agent-intro">
-                      <div className="intro-avatar">🤖</div>
-                      <div className="intro-content">
-                        <h3>Hello! I'm {currentAgent.name}</h3>
-                        <p>I'm your {currentAgent.personality} AI assistant specializing in {currentAgent.specialization}.</p>
-                        <p>How can I help you today?</p>
-                      </div>
-                    </div>
-                  )}
-
-                  {messages.map((message) => (
-                    <div key={message.id} className={`message ${message.role}`}>
-                      <div className="message-content">
-                        {message.content}
-                      </div>
-                      <div className="message-time">
-                        {new Date(message.timestamp).toLocaleTimeString()}
-                      </div>
-                    </div>
-                  ))}
-
-                  {isTyping && (
-                    <div className="message assistant">
-                      <div className="message-content">
-                        <div className="typing-indicator">
-                          <span></span>
-                          <span></span>
-                          <span></span>
-                        </div>
-                      </div>
-                    </div>
-                  )}
-                  
-                  <div ref={messagesEndRef} />
-                </div>
-
-                <div className="input-container">
-                  <textarea
-                    ref={inputRef}
-                    value={inputMessage}
-                    onChange={(e) => setInputMessage(e.target.value)}
-                    onKeyPress={handleKeyPress}
-                    placeholder={currentAgent ? `Message ${currentAgent.name}...` : "Select an agent to start chatting..."}
-                    className="message-input"
-                    rows={1}
-                    disabled={!currentAgent || isLoading}
-                  />
-                  <button
-                    onClick={sendMessage}
-                    disabled={!inputMessage.trim() || isLoading || !currentAgent}
-                    className="send-button"
-                  >
-                    Send
-                  </button>
-                </div>
-              </>
-            )}
-          </div>
-        )}
-
-        {currentTab === 'documents' && (
-          <div className="documents-container">
-            <div className="coming-soon">
-              <h2>📄 Document Management</h2>
-              <p>Document indexing and search features coming soon!</p>
-            </div>
-          </div>
-        )}
-
-        {currentTab === 'transfer' && (
-          <div className="transfer-container">
-            <div className="coming-soon">
-              <h2>🔄 Knowledge Transfer</h2>
-              <p>Agent knowledge export/import features coming soon!</p>
-            </div>
-          </div>
-        )}
-
-        {currentTab === 'system' && (
-          <div className="system-container">
-            <div className="system-section">
-              <h2>⚙️ System Status</h2>
-              <div className="system-info">
-                <div className="info-row">
-                  <span>Ollama Service</span>
-                  <span className={`status ${systemStatus.ollama}`}>
-                    {getStatusText(systemStatus.ollama)}
-                  </span>
-                </div>
-                <div className="info-row">
-                  <span>ChromaDB Service</span>
-                  <span className={`status ${systemStatus.chromadb}`}>
-                    {getStatusText(systemStatus.chromadb)}
-                  </span>
-                </div>
-                <div className="info-row">
-                  <span>Total Agents</span>
-                  <span>{agents.length}</span>
-                </div>
-                <div className="info-row">
-                  <span>Current Agent</span>
-                  <span>{currentAgent?.name || 'None'}</span>
-                </div>
-              </div>
-              
-              <button 
-                onClick={checkSystemStatus}
-                className="primary-action"
-                style={{ marginTop: '1rem' }}
-              >
-                Refresh Status
-              </button>
-            </div>
-          </div>
-        )}
-      </main>
-
-      {/* Agent Creation Modal */}
-      {renderAgentCreationModal()}
-=======
       await createAgent(agent);
       setCurrentView('chat');
     } catch (error) {
@@ -734,13 +99,14 @@
       <div className="main-content">
         {renderMainContent()}
       </div>
+    );
+  }
 
       <CreateAgentModal
         isOpen={showCreateAgentModal}
         onClose={() => setShowCreateAgentModal(false)}
         onCreateAgent={handleCreateAgent}
       />
->>>>>>> a5ca5a8a
     </div>
   );
 }
