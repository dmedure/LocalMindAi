// Prevent additional console window on Windows in release
#![cfg_attr(not(debug_assertions), windows_subsystem = "windows")]

use serde::{Deserialize, Serialize};
use std::collections::HashMap;
use std::fs;
use std::path::PathBuf;
<<<<<<< HEAD
use tauri::{Manager, State};
=======
use tauri::State;
>>>>>>> a5ca5a8a
use tokio::sync::Mutex;
use uuid::Uuid;

// Data structures
#[derive(Debug, Clone, Serialize, Deserialize)]
pub struct Agent {
    pub id: String,
    pub name: String,
    pub specialization: String,
    pub personality: String,
<<<<<<< HEAD
    pub instructions: String,
    pub created_at: String,
=======
    pub instructions: Option<String>,
    pub created_at: String, // ISO 8601 format for JS compatibility
>>>>>>> a5ca5a8a
}

#[derive(Debug, Clone, Serialize, Deserialize)]
pub struct Message {
    pub id: String,
<<<<<<< HEAD
    pub agent_id: String,
    pub role: String, // "user" or "assistant"
    pub content: String,
    pub timestamp: String,
}

#[derive(Debug, Serialize, Deserialize)]
pub struct SystemStatus {
    pub ollama: String,
    pub chromadb: String,
=======
    pub content: String,
    pub sender: String, // "user" or "agent"
    pub timestamp: String, // ISO 8601 format for JS compatibility
    pub agent_id: String,
}

#[derive(Debug, Clone, Serialize, Deserialize)]
pub struct Document {
    pub id: String,
    pub name: String,
    pub doc_type: String,
    pub size: u64,
    pub path: String,
    pub summary: Option<String>,
    pub indexed_at: String, // ISO 8601 format for JS compatibility
}

#[derive(Debug, Clone, Serialize, Deserialize)]
pub struct ServiceStatus {
    pub ollama: bool,
    pub chromadb: bool,
>>>>>>> a5ca5a8a
}

impl Default for ServiceStatus {
    fn default() -> Self {
        Self {
            ollama: false,
            chromadb: false,
        }
    }
}

// Application state
<<<<<<< HEAD
pub struct AppState {
    pub agents: Mutex<Vec<Agent>>,
    pub messages: Mutex<HashMap<String, Vec<Message>>>, // agent_id -> messages
    pub data_dir: PathBuf,
=======
#[derive(Debug)]
pub struct AppState {
    pub agents: Mutex<Vec<Agent>>,
    pub messages: Mutex<HashMap<String, Vec<Message>>>, // agent_id -> messages
    pub documents: Mutex<Vec<Document>>,
    pub service_status: Mutex<ServiceStatus>, // Add this if needed
>>>>>>> a5ca5a8a
}

impl AppState {
    pub fn new() -> Self {
        let data_dir = dirs::data_local_dir()
            .unwrap_or_else(|| PathBuf::from("."))
            .join("LocalMind");
        
        // Ensure data directory exists
        fs::create_dir_all(&data_dir).ok();
        
        Self {
            agents: Mutex::new(Vec::new()),
            messages: Mutex::new(HashMap::new()),
<<<<<<< HEAD
            data_dir,
=======
            documents: Mutex::new(Vec::new()),
            service_status: Mutex::new(ServiceStatus {
                ollama: false,
                chromadb: false,
            }),
>>>>>>> a5ca5a8a
        }
    }
    
    // Load agents from disk
    pub async fn load_agents(&self) -> Result<(), Box<dyn std::error::Error>> {
        let agents_file = self.data_dir.join("agents.json");
        if agents_file.exists() {
            let content = fs::read_to_string(agents_file)?;
            let agents: Vec<Agent> = serde_json::from_str(&content)?;
            *self.agents.lock().await = agents;
        }
        Ok(())
    }
    
    // Save agents to disk
    pub async fn save_agents(&self) -> Result<(), Box<dyn std::error::Error>> {
        let agents_file = self.data_dir.join("agents.json");
        let agents = self.agents.lock().await;
        let content = serde_json::to_string_pretty(&*agents)?;
        fs::write(agents_file, content)?;
        Ok(())
    }
    
    // Load messages for a specific agent
    pub async fn load_agent_messages(&self, agent_id: &str) -> Result<Vec<Message>, Box<dyn std::error::Error>> {
        let messages_file = self.data_dir.join(format!("messages_{}.json", agent_id));
        if messages_file.exists() {
            let content = fs::read_to_string(messages_file)?;
            let messages: Vec<Message> = serde_json::from_str(&content)?;
            
            // Update in-memory cache
            self.messages.lock().await.insert(agent_id.to_string(), messages.clone());
            
            Ok(messages)
        } else {
            Ok(Vec::new())
        }
    }
    
    // Save messages for a specific agent
    pub async fn save_agent_messages(&self, agent_id: &str) -> Result<(), Box<dyn std::error::Error>> {
        let messages_file = self.data_dir.join(format!("messages_{}.json", agent_id));
        let messages_map = self.messages.lock().await;
        
        if let Some(messages) = messages_map.get(agent_id) {
            let content = serde_json::to_string_pretty(messages)?;
            fs::write(messages_file, content)?;
        }
        
        Ok(())
    }
}

// Tauri commands
#[tauri::command]
async fn get_agents(state: State<'_, AppState>) -> Result<Vec<Agent>, String> {
    println!("Getting agents...");
    
    // Load agents from disk first
    if let Err(e) = state.load_agents().await {
        eprintln!("Failed to load agents from disk: {}", e);
    }
    
    let agents = state.agents.lock().await.clone();
    println!("Found {} agents", agents.len());
    
    Ok(agents)
}

#[tauri::command]
async fn create_agent(
    name: String,
    specialization: String,
    personality: String,
    instructions: String,
    state: State<'_, AppState>,
) -> Result<Agent, String> {
    println!("Creating agent: {} ({})", name, specialization);
    
    let agent = Agent {
        id: Uuid::new_v4().to_string(),
        name: name.clone(),
        specialization,
        personality,
        instructions,
        created_at: chrono::Utc::now().to_rfc3339(),
    };
    
    // Add to in-memory state
    state.agents.lock().await.push(agent.clone());
    
    // Save to disk
    if let Err(e) = state.save_agents().await {
        eprintln!("Failed to save agents: {}", e);
        return Err("Failed to save agent".to_string());
    }
    
    println!("Successfully created agent: {}", agent.id);
    Ok(agent)
}

// FIXED: Improved agent message loading with better error handling
#[tauri::command]
async fn get_agent_messages(
    agent_id: String,
    state: State<'_, AppState>,
) -> Result<Vec<Message>, String> {
    println!("Loading messages for agent: {}", agent_id);
    
    // First check in-memory cache
    {
        let messages_map = state.messages.lock().await;
        if let Some(messages) = messages_map.get(&agent_id) {
            println!("Found {} cached messages for agent {}", messages.len(), agent_id);
            return Ok(messages.clone());
        }
    }
    
    // If not in cache, load from disk
    match state.load_agent_messages(&agent_id).await {
        Ok(messages) => {
            println!("Loaded {} messages from disk for agent {}", messages.len(), agent_id);
            Ok(messages)
        }
        Err(e) => {
            eprintln!("Failed to load messages for agent {}: {}", agent_id, e);
            // Return empty messages instead of error to prevent UI blocking
            Ok(Vec::new())
        }
    }
}

#[tauri::command]
async fn send_message(
    agent_id: String,
    message: String,
    state: State<'_, AppState>,
) -> Result<String, String> {
    println!("Sending message to agent {}: {}", agent_id, message);
    
    // Find the agent
    let agents = state.agents.lock().await;
    let agent = agents.iter().find(|a| a.id == agent_id);
    
    let agent = match agent {
        Some(a) => a.clone(),
        None => {
            eprintln!("Agent not found: {}", agent_id);
            return Err("Agent not found".to_string());
        }
    };
    drop(agents);
    
    // Create user message
    let user_message = Message {
        id: Uuid::new_v4().to_string(),
<<<<<<< HEAD
=======
        content: message.clone(),
        sender: "user".to_string(),
        timestamp: Utc::now().to_rfc3339(),
>>>>>>> a5ca5a8a
        agent_id: agent_id.clone(),
        role: "user".to_string(),
        content: message.clone(),
        timestamp: chrono::Utc::now().to_rfc3339(),
    };
    
    // Add user message to state
    {
        let mut messages_map = state.messages.lock().await;
        let agent_messages = messages_map.entry(agent_id.clone()).or_insert_with(Vec::new);
        agent_messages.push(user_message);
    }
    
    // Generate AI response
    let ai_response = match generate_ai_response(&agent, &message).await {
        Ok(response) => response,
        Err(e) => {
            eprintln!("Failed to generate AI response: {}", e);
            "I apologize, but I'm having trouble connecting to the AI service. Please check that Ollama is running and try again.".to_string()
        }
    };
    
    // Create assistant message
    let assistant_message = Message {
        id: Uuid::new_v4().to_string(),
<<<<<<< HEAD
=======
        content: ai_response.clone(),
        sender: "agent".to_string(),
        timestamp: Utc::now().to_rfc3339(),
>>>>>>> a5ca5a8a
        agent_id: agent_id.clone(),
        role: "assistant".to_string(),
        content: ai_response.clone(),
        timestamp: chrono::Utc::now().to_rfc3339(),
    };
    
    // Add assistant message to state
    {
        let mut messages_map = state.messages.lock().await;
        let agent_messages = messages_map.entry(agent_id.clone()).or_insert_with(Vec::new);
        agent_messages.push(assistant_message);
    }
    
    // Save messages to disk
    if let Err(e) = state.save_agent_messages(&agent_id).await {
        eprintln!("Failed to save messages: {}", e);
    }
    
    println!("Successfully processed message for agent {}", agent_id);
    Ok(ai_response)
}

async fn generate_ai_response(agent: &Agent, message: &str) -> Result<String, Box<dyn std::error::Error>> {
    let client = reqwest::Client::new();
    
    // Build the prompt with agent personality
    let system_prompt = format!(
        "You are {}, a {} AI assistant specializing in {}. {}",
        agent.name, agent.personality, agent.specialization, agent.instructions
    );
    
    let prompt = format!("{}\n\nUser: {}\nAssistant:", system_prompt, message);
    
    let request_body = serde_json::json!({
        "model": "llama3.1:8b",
        "prompt": prompt,
        "stream": false,
        "options": {
            "temperature": 0.7,
            "top_p": 0.9,
            "num_predict": 512
        }
    });
    
    println!("Sending request to Ollama...");
    
    let response = client
        .post("http://localhost:11434/api/generate")
        .json(&request_body)
        .send()
        .await?;
    
    if !response.status().is_success() {
        let error_text = response.text().await.unwrap_or_else(|_| "Unknown error".to_string());
        return Err(format!("Ollama API error: {}", error_text).into());
    }
    
    let response_json: serde_json::Value = response.json().await?;
    
    let ai_response = response_json["response"]
        .as_str()
        .unwrap_or("I apologize, but I couldn't generate a proper response.")
        .trim()
        .to_string();
    
    println!("Received response from Ollama: {} chars", ai_response.len());
    Ok(ai_response)
}

#[tauri::command]
<<<<<<< HEAD
async fn check_system_status() -> Result<SystemStatus, String> {
    println!("Checking system status...");
    
    let ollama_status = check_ollama_status().await;
    let chromadb_status = check_chromadb_status().await;
    
    Ok(SystemStatus {
=======
async fn check_service_status(state: State<'_, AppState>) -> Result<ServiceStatus, String> {
    let ollama_status = check_ollama_status().await;
    let chromadb_status = check_chromadb_status().await;
    
    let status = ServiceStatus {
>>>>>>> a5ca5a8a
        ollama: ollama_status,
        chromadb: chromadb_status,
    };
    
    // Update the state with the current status
    *state.service_status.lock().await = status.clone();
    
    Ok(status)
}

async fn check_ollama_status() -> String {
    match reqwest::Client::new()
        .get("http://localhost:11434/api/tags")
        .send()
        .await
    {
        Ok(response) if response.status().is_success() => {
            println!("Ollama is online");
            "online".to_string()
        }
        Ok(_) => {
            println!("Ollama responded but with error status");
            "offline".to_string()
        }
        Err(e) => {
            println!("Ollama connection failed: {}", e);
            "offline".to_string()
        }
    }
}

async fn check_chromadb_status() -> String {
    match reqwest::Client::new()
        .get("http://localhost:8000/api/v1/heartbeat")
        .send()
        .await
    {
<<<<<<< HEAD
        Ok(response) if response.status().is_success() => {
            println!("ChromaDB is online");
            "online".to_string()
        }
        Ok(_) => {
            println!("ChromaDB responded but with error status");
            "offline".to_string()
        }
        Err(_) => {
            println!("ChromaDB connection failed (this is optional)");
            "offline".to_string()
        }
=======
        Ok(response) => response.status().is_success(),
        Err(_) => false,
    }
}

#[tauri::command]
async fn add_document() -> Result<(), String> {
    // This would open a file dialog and process the selected document
    // For now, we'll return a placeholder
    Err("Document indexing not yet implemented".to_string())
}

#[tauri::command]
async fn export_agent_knowledge(_agent_id: String) -> Result<(), String> {
    // This would export the agent's knowledge to a file
    // For now, we'll return a placeholder
    Err("Knowledge export not yet implemented".to_string())
}

#[tauri::command]
async fn import_agent_knowledge(_file_path: String) -> Result<(), String> {
    // This would import knowledge from a file
    // For now, we'll return a placeholder
    Err("Knowledge import not yet implemented".to_string())
}

// Initialize the application state
async fn initialize_app_state() -> AppState {
    let state = AppState::new();
    
    // Load existing data
    if let Ok(agents) = load_agents().await {
        *state.agents.lock().await = agents;
    }
    
    if let Ok(messages) = load_messages().await {
        *state.messages.lock().await = messages;
>>>>>>> a5ca5a8a
    }
}

fn main() {
<<<<<<< HEAD
=======
    // Initialize application state
    let app_state = tauri::async_runtime::block_on(initialize_app_state());
    
>>>>>>> a5ca5a8a
    tauri::Builder::default()
        .manage(AppState::new())
        .setup(|_app| {
            // App setup complete - agents will be loaded on first request
            println!("LocalMind AI Agent starting up...");
            Ok(())
        })
        .invoke_handler(tauri::generate_handler![
            get_agents,
            create_agent,
            get_agent_messages,
            send_message,
            check_system_status
        ])
        .run(tauri::generate_context!())
        .expect("error while running tauri application");
}<|MERGE_RESOLUTION|>--- conflicted
+++ resolved
@@ -5,11 +5,7 @@
 use std::collections::HashMap;
 use std::fs;
 use std::path::PathBuf;
-<<<<<<< HEAD
-use tauri::{Manager, State};
-=======
 use tauri::State;
->>>>>>> a5ca5a8a
 use tokio::sync::Mutex;
 use uuid::Uuid;
 
@@ -20,30 +16,13 @@
     pub name: String,
     pub specialization: String,
     pub personality: String,
-<<<<<<< HEAD
-    pub instructions: String,
-    pub created_at: String,
-=======
     pub instructions: Option<String>,
     pub created_at: String, // ISO 8601 format for JS compatibility
->>>>>>> a5ca5a8a
 }
 
 #[derive(Debug, Clone, Serialize, Deserialize)]
 pub struct Message {
     pub id: String,
-<<<<<<< HEAD
-    pub agent_id: String,
-    pub role: String, // "user" or "assistant"
-    pub content: String,
-    pub timestamp: String,
-}
-
-#[derive(Debug, Serialize, Deserialize)]
-pub struct SystemStatus {
-    pub ollama: String,
-    pub chromadb: String,
-=======
     pub content: String,
     pub sender: String, // "user" or "agent"
     pub timestamp: String, // ISO 8601 format for JS compatibility
@@ -65,7 +44,6 @@
 pub struct ServiceStatus {
     pub ollama: bool,
     pub chromadb: bool,
->>>>>>> a5ca5a8a
 }
 
 impl Default for ServiceStatus {
@@ -78,19 +56,12 @@
 }
 
 // Application state
-<<<<<<< HEAD
-pub struct AppState {
-    pub agents: Mutex<Vec<Agent>>,
-    pub messages: Mutex<HashMap<String, Vec<Message>>>, // agent_id -> messages
-    pub data_dir: PathBuf,
-=======
 #[derive(Debug)]
 pub struct AppState {
     pub agents: Mutex<Vec<Agent>>,
     pub messages: Mutex<HashMap<String, Vec<Message>>>, // agent_id -> messages
     pub documents: Mutex<Vec<Document>>,
     pub service_status: Mutex<ServiceStatus>, // Add this if needed
->>>>>>> a5ca5a8a
 }
 
 impl AppState {
@@ -105,15 +76,11 @@
         Self {
             agents: Mutex::new(Vec::new()),
             messages: Mutex::new(HashMap::new()),
-<<<<<<< HEAD
-            data_dir,
-=======
             documents: Mutex::new(Vec::new()),
             service_status: Mutex::new(ServiceStatus {
                 ollama: false,
                 chromadb: false,
             }),
->>>>>>> a5ca5a8a
         }
     }
     
@@ -270,16 +237,12 @@
     // Create user message
     let user_message = Message {
         id: Uuid::new_v4().to_string(),
-<<<<<<< HEAD
-=======
+        agent_id: agent_id.clone(),
+        role: "user".to_string(),
         content: message.clone(),
         sender: "user".to_string(),
         timestamp: Utc::now().to_rfc3339(),
->>>>>>> a5ca5a8a
         agent_id: agent_id.clone(),
-        role: "user".to_string(),
-        content: message.clone(),
-        timestamp: chrono::Utc::now().to_rfc3339(),
     };
     
     // Add user message to state
@@ -301,12 +264,9 @@
     // Create assistant message
     let assistant_message = Message {
         id: Uuid::new_v4().to_string(),
-<<<<<<< HEAD
-=======
         content: ai_response.clone(),
         sender: "agent".to_string(),
         timestamp: Utc::now().to_rfc3339(),
->>>>>>> a5ca5a8a
         agent_id: agent_id.clone(),
         role: "assistant".to_string(),
         content: ai_response.clone(),
@@ -377,21 +337,11 @@
 }
 
 #[tauri::command]
-<<<<<<< HEAD
-async fn check_system_status() -> Result<SystemStatus, String> {
-    println!("Checking system status...");
-    
-    let ollama_status = check_ollama_status().await;
-    let chromadb_status = check_chromadb_status().await;
-    
-    Ok(SystemStatus {
-=======
 async fn check_service_status(state: State<'_, AppState>) -> Result<ServiceStatus, String> {
     let ollama_status = check_ollama_status().await;
     let chromadb_status = check_chromadb_status().await;
     
     let status = ServiceStatus {
->>>>>>> a5ca5a8a
         ollama: ollama_status,
         chromadb: chromadb_status,
     };
@@ -429,7 +379,6 @@
         .send()
         .await
     {
-<<<<<<< HEAD
         Ok(response) if response.status().is_success() => {
             println!("ChromaDB is online");
             "online".to_string()
@@ -442,9 +391,6 @@
             println!("ChromaDB connection failed (this is optional)");
             "offline".to_string()
         }
-=======
-        Ok(response) => response.status().is_success(),
-        Err(_) => false,
     }
 }
 
@@ -480,17 +426,15 @@
     
     if let Ok(messages) = load_messages().await {
         *state.messages.lock().await = messages;
->>>>>>> a5ca5a8a
-    }
+    }
+    
+    state
 }
 
 fn main() {
-<<<<<<< HEAD
-=======
     // Initialize application state
     let app_state = tauri::async_runtime::block_on(initialize_app_state());
     
->>>>>>> a5ca5a8a
     tauri::Builder::default()
         .manage(AppState::new())
         .setup(|_app| {
